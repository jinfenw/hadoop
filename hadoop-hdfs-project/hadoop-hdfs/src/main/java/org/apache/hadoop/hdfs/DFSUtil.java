--- conflicted
+++ resolved
@@ -686,7 +686,6 @@
         ClientDatanodeProtocol.versionID, addr, ticket, confWithNoIpcIdle,
         NetUtils.getDefaultSocketFactory(conf), socketTimeout);
   }
-<<<<<<< HEAD
 
   /**
    * Returns true if HA for namenode is configured.
@@ -696,7 +695,7 @@
   public static boolean isHAEnabled(Configuration conf) {
     // TODO:HA configuration changes pending
     return false;
-=======
+  }
   
   /**
    * Get name service Id for the {@link NameNode} based on namenode RPC address
@@ -769,6 +768,5 @@
           + addressKey + " is missing in configuration with name service Id");
     }
     return nameserviceId;
->>>>>>> e9dd78d9
   }
 }