--- conflicted
+++ resolved
@@ -23,18 +23,12 @@
 import java.util.Collections;
 import java.util.List;
 
-<<<<<<< HEAD
-=======
 import org.apache.hadoop.classification.InterfaceAudience.Private;
->>>>>>> 6266273c
 import org.apache.hadoop.classification.InterfaceAudience.Public;
 import org.apache.hadoop.classification.InterfaceStability.Evolving;
 import org.apache.hadoop.conf.Configuration;
 import org.apache.hadoop.fs.CommonConfigurationKeysPublic;
-<<<<<<< HEAD
-=======
 import org.apache.hadoop.http.HttpConfig;
->>>>>>> 6266273c
 import org.apache.hadoop.net.NetUtils;
 import org.apache.hadoop.util.StringUtils;
 import org.apache.hadoop.yarn.api.ApplicationConstants;
@@ -382,17 +376,12 @@
   public static final String RM_STORE = RM_PREFIX + "store.class";
   
   /** URI for FileSystemRMStateStore */
-<<<<<<< HEAD
-  public static final String FS_RM_STATE_STORE_URI =
-                                           RM_PREFIX + "fs.state-store.uri";
-=======
   public static final String FS_RM_STATE_STORE_URI = RM_PREFIX
       + "fs.state-store.uri";
   public static final String FS_RM_STATE_STORE_RETRY_POLICY_SPEC = RM_PREFIX
       + "fs.state-store.retry-policy-spec";
   public static final String DEFAULT_FS_RM_STATE_STORE_RETRY_POLICY_SPEC =
       "2000, 500";
->>>>>>> 6266273c
 
   /** The maximum number of completed applications RM keeps. */ 
   public static final String RM_MAX_COMPLETED_APPLICATIONS =
@@ -449,8 +438,6 @@
   
   public static final long DEFAULT_RM_NMTOKEN_MASTER_KEY_ROLLING_INTERVAL_SECS =
       24 * 60 * 60;
-<<<<<<< HEAD
-=======
 
   public static final String RM_NODEMANAGER_MINIMUM_VERSION =
       RM_PREFIX + "nodemanager.minimum.version";
@@ -458,7 +445,6 @@
   public static final String DEFAULT_RM_NODEMANAGER_MINIMUM_VERSION =
       "NONE";
 
->>>>>>> 6266273c
   ////////////////////////////////
   // Node Manager Configs
   ////////////////////////////////
@@ -920,8 +906,6 @@
   public static final boolean DEFAULT_YARN_MINICLUSTER_FIXED_PORTS = false;
 
   /**
-<<<<<<< HEAD
-=======
    * Whether the NM should use RPC to connect to the RM. Default is false.
    * Can be set to true only when using fixed ports.
    */
@@ -929,16 +913,11 @@
   public static final boolean DEFAULT_YARN_MINICLUSTER_USE_RPC = false;
 
   /**
->>>>>>> 6266273c
    * Whether users are explicitly trying to control resource monitoring
    * configuration for the MiniYARNCluster. Disabled by default.
    */
   public static final String YARN_MINICLUSTER_CONTROL_RESOURCE_MONITORING =
-<<<<<<< HEAD
-      YARN_PREFIX + "minicluster.control-resource-monitoring";
-=======
       YARN_MC_PREFIX + "control-resource-monitoring";
->>>>>>> 6266273c
   public static final boolean
       DEFAULT_YARN_MINICLUSTER_CONTROL_RESOURCE_MONITORING = false;
 
@@ -1013,8 +992,6 @@
       this.reloadConfiguration();
     }
   }
-<<<<<<< HEAD
-=======
 
   /**
    * Get the socket address for <code>name</code> property as a
@@ -1045,5 +1022,4 @@
     }
     return super.updateConnectAddr(prefix, addr);
   }
->>>>>>> 6266273c
 }