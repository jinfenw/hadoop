--- conflicted
+++ resolved
@@ -17,24 +17,6 @@
  */
 package org.apache.hadoop.fs;
 
-<<<<<<< HEAD
-import java.io.FileNotFoundException;
-import java.io.IOException;
-import java.io.UnsupportedEncodingException;
-import java.net.URI;
-import java.net.URISyntaxException;
-import java.net.URLDecoder;
-import java.util.ArrayList;
-import java.util.Collections;
-import java.util.HashMap;
-import java.util.Iterator;
-import java.util.LinkedHashMap;
-import java.util.List;
-import java.util.Map;
-import java.util.TreeMap;
-
-=======
->>>>>>> 6266273c
 import org.apache.commons.logging.Log;
 import org.apache.commons.logging.LogFactory;
 import org.apache.hadoop.conf.Configuration;
@@ -682,20 +664,15 @@
    */
   @Override
   public FileStatus getFileStatus(Path f) throws IOException {
-    Path p = makeQualified(f);
-    if (p.toUri().getPath().length() < archivePath.toString().length()) {
-      // still in the source file system
-      return fs.getFileStatus(new Path(p.toUri().getPath()));
-    }
-
-    HarStatus hstatus = getFileHarStatus(p);
+    HarStatus hstatus = getFileHarStatus(f);
     return toFileStatus(hstatus, null);
   }
 
   private HarStatus getFileHarStatus(Path f) throws IOException {
     // get the fs DataInputStream for the underlying file
     // look up the index.
-    Path harPath = getPathInHar(f);
+    Path p = makeQualified(f);
+    Path harPath = getPathInHar(p);
     if (harPath == null) {
       throw new IOException("Invalid file name: " + f + " in " + uri);
     }
@@ -736,21 +713,12 @@
    * Used for delegation token related functionality. Must delegate to
    * underlying file system.
    */
-<<<<<<< HEAD
   @Override
   public FileSystem[] getChildFileSystems() {
     return new FileSystem[]{fs};
   }
 
   @Override
-=======
-  @Override
-  public FileSystem[] getChildFileSystems() {
-    return new FileSystem[]{fs};
-  }
-
-  @Override
->>>>>>> 6266273c
   public FSDataOutputStream create(Path f, FsPermission permission,
       boolean overwrite, int bufferSize, short replication, long blockSize,
       Progressable progress) throws IOException {
@@ -821,11 +789,6 @@
     // to the client
     List<FileStatus> statuses = new ArrayList<FileStatus>();
     Path tmpPath = makeQualified(f);
-    if (tmpPath.toUri().getPath().length() < archivePath.toString().length()) {
-      // still in the source file system
-      return fs.listStatus(new Path(tmpPath.toUri().getPath()));
-    }
-    
     Path harPath = getPathInHar(tmpPath);
     HarStatus hstatus = metadata.archive.get(harPath);
     if (hstatus == null) {
